<<<<<<< HEAD
import { redirect } from "next/navigation";
import { createClient } from "@/utils/supabase/server";
import { Card } from "@/components/ui/card";
=======
"use client";

import { devError } from "@/lib/client-debug";
import { toast } from "sonner";

/**
 * Analytics View
 * Detailed analytics and insights
 */

import { useState, useEffect } from "react";
import { useFamily, useMemoryData } from "@/lib/stores/useAppStore";
import { useApi } from "@/lib/services/mockApi";
import { Card } from "@/components/ui/card";
import { Skeleton } from "@/components/ui/skeleton";
import { Progress } from "@/components/ui/progress";
import { Tabs, TabsContent, TabsList, TabsTrigger } from "@/components/ui/tabs";
import {
  BarChart,
  Bar,
  LineChart,
  Line,
  PieChart,
  Pie,
  Cell,
  XAxis,
  YAxis,
  CartesianGrid,
  Tooltip,
  Legend,
  ResponsiveContainer,
} from "recharts";
import { TrendingUp, Brain, Heart, Activity } from "lucide-react";

// UI type (camelCase)
type AnalyticsData = {
  totalMemories: number;
  totalMilestones: number;
  activeChildren: number;
  processingHealth: number; // 0-100
};

export default function AnalyticsPage() {
  const { children } = useFamily();
  const { memories, milestones } = useMemoryData(); // already UIMemory[]

  const [analytics, setAnalytics] = useState<AnalyticsData | null>(null);
  const [isLoading, setIsLoading] = useState(true);
  const api = useApi();

  useEffect(() => {
    let aborted = false;
    const loadAnalytics = async () => {
      try {
        // Fetch analytics from API (already in UI format)
        const data = await api.getAnalytics();
        if (!aborted) {
          // API returns camelCase, not snake_case - use directly
          setAnalytics({
            totalMemories: data.totalMemories,
            totalMilestones: data.totalMilestones,
            activeChildren: data.activeChildren,
            processingHealth: data.processingHealth,
          });
        }
      } catch (error) {
        devError("Error loading analytics:", error);
        if (!aborted) {
          toast.error("Failed to load analytics", {
            description: "Please try refreshing the page",
          });
        }
      } finally {
        if (!aborted) {
          setIsLoading(false);
        }
      }
    };

    loadAnalytics();
    return () => {
      aborted = true;
    };
  }, [api]);

  if (isLoading) {
    return (
      <div className="p-4 space-y-4">
        <Skeleton className="h-8 w-48" />
        <div className="grid grid-cols-1 md:grid-cols-3 gap-4">
          {[1, 2, 3].map((i) => (
            <Skeleton key={i} className="h-32" />
          ))}
        </div>
      </div>
    );
  }

  // Prepare chart data - using UI types now
  const memoryTypeData = [
    {
      name: "Voice",
      value: memories.filter((m) => m.type === "voice").length,
      color: "#8b5cf6",
    },
    {
      name: "Text",
      value: memories.filter((m) => m.type === "text").length,
      color: "#3b82f6",
    },
    {
      name: "Photo",
      value: memories.filter((m) => m.type === "photo").length,
      color: "#10b981",
    },
    {
      name: "Video",
      value: memories.filter((m) => m.type === "video").length,
      color: "#ef4444",
    },
    {
      name: "Event",
      value: memories.filter((m) => m.type === "event").length,
      color: "#f59e0b",
    },
  ];
>>>>>>> d5c85c49

export const revalidate = 0; // Force dynamic rendering

export default async function AnalyticsPage() {
  const supabase = await createClient();
  const { data: { user } } = await supabase.auth.getUser();
  if (!user) redirect("/login");

  // TODO(PR-2): Replace placeholder with real analytics widgets fed by SQL/Edge queries
  return (
    <main className="container mx-auto p-4">
      <Card className="p-6 space-y-2">
        <h1 className="text-2xl font-semibold">Analytics</h1>
        <p className="text-muted-foreground">
          Analytics features will be implemented in PR 2.
        </p>
<<<<<<< HEAD
=======
      </div>

      {/* Summary Cards - Using actual analytics data with fallbacks */}
      <div className="grid grid-cols-1 md:grid-cols-2 lg:grid-cols-4 gap-4">
        <Card className="bg-white/5 border-white/10 p-4">
          <div className="flex items-center justify-between mb-2">
            <TrendingUp className="w-5 h-5 text-violet-400" />
            <span className="text-sm text-green-400">+12%</span>
          </div>
          <div className="text-2xl font-bold">
            {analytics?.totalMemories ?? memories.length}
          </div>
          <div className="text-sm text-gray-400">Total Memories</div>
        </Card>
        <Card className="bg-white/5 border-white/10 p-4">
          <div className="flex items-center justify-between mb-2">
            <Brain className="w-5 h-5 text-blue-400" />
            <span className="text-sm text-green-400">+8%</span>
          </div>
          <div className="text-2xl font-bold">
            {analytics?.totalMilestones ?? milestones.length}
          </div>
          <div className="text-sm text-gray-400">Milestones</div>
        </Card>
        <Card className="bg-white/5 border-white/10 p-4">
          <div className="flex items-center justify-between mb-2">
            <Heart className="w-5 h-5 text-red-400" />
            <span className="text-sm text-yellow-400">
              {analytics?.activeChildren ?? children.length}
            </span>
          </div>
          <div className="text-2xl font-bold">
            {analytics?.activeChildren ?? children.length}
          </div>
          <div className="text-sm text-gray-400">Active Children</div>
        </Card>
        <Card className="bg-white/5 border-white/10 p-4">
          <div className="flex items-center justify-between mb-2">
            <Activity className="w-5 h-5 text-green-400" />
            <span className="text-sm text-green-400">
              {(analytics?.processingHealth ?? 99.7).toFixed(1)}%
            </span>
          </div>
          <div className="text-2xl font-bold">Healthy</div>
          <div className="text-sm text-gray-400">AI Processing</div>
        </Card>
      </div>

      {/* Charts Tabs */}
      <Tabs defaultValue="activity" className="space-y-4">
        <TabsList className="bg-white/5 border-white/10">
          <TabsTrigger value="activity">Activity</TabsTrigger>
          <TabsTrigger value="types">Memory Types</TabsTrigger>
          <TabsTrigger value="development">Development</TabsTrigger>
          <TabsTrigger value="children">By Child</TabsTrigger>
        </TabsList>

        <TabsContent value="activity" className="space-y-4">
          <Card className="bg-white/5 border-white/10 p-6">
            <h3 className="text-lg font-semibold mb-4">Weekly Activity</h3>
            <ResponsiveContainer width="100%" height={300}>
              <LineChart data={weeklyData}>
                <CartesianGrid strokeDasharray="3 3" stroke="#333" />
                <XAxis dataKey="day" stroke="#999" />
                <YAxis stroke="#999" />
                <Tooltip
                  contentStyle={{
                    backgroundColor: "#18181b",
                    border: "1px solid #333",
                  }}
                  labelStyle={{ color: "#fff" }}
                />
                <Legend />
                <Line
                  type="monotone"
                  dataKey="memories"
                  stroke="#8b5cf6"
                  strokeWidth={2}
                  dot={{ fill: "#8b5cf6" }}
                />
                <Line
                  type="monotone"
                  dataKey="milestones"
                  stroke="#3b82f6"
                  strokeWidth={2}
                  dot={{ fill: "#3b82f6" }}
                />
              </LineChart>
            </ResponsiveContainer>
          </Card>
        </TabsContent>

        <TabsContent value="types" className="space-y-4">
          <Card className="bg-white/5 border-white/10 p-6">
            <h3 className="text-lg font-semibold mb-4">
              Memory Type Distribution
            </h3>
            <ResponsiveContainer width="100%" height={300}>
              <PieChart>
                <Pie
                  data={memoryTypeData}
                  cx="50%"
                  cy="50%"
                  labelLine={false}
                  label={(entry) => `${entry.name}: ${entry.value}`}
                  outerRadius={80}
                  fill="#8884d8"
                  dataKey="value"
                >
                  {memoryTypeData.map((entry, index) => (
                    <Cell key={`cell-${index}`} fill={entry.color} />
                  ))}
                </Pie>
                <Tooltip
                  contentStyle={{
                    backgroundColor: "#18181b",
                    border: "1px solid #333",
                  }}
                />
              </PieChart>
            </ResponsiveContainer>
          </Card>
        </TabsContent>

        <TabsContent value="development" className="space-y-4">
          <Card className="bg-white/5 border-white/10 p-6">
            <h3 className="text-lg font-semibold mb-4">Development Areas</h3>
            <ResponsiveContainer width="100%" height={300}>
              <BarChart data={tagDistribution}>
                <CartesianGrid strokeDasharray="3 3" stroke="#333" />
                <XAxis dataKey="tag" stroke="#999" />
                <YAxis stroke="#999" />
                <Tooltip
                  contentStyle={{
                    backgroundColor: "#18181b",
                    border: "1px solid #333",
                  }}
                  labelStyle={{ color: "#fff" }}
                />
                <Bar dataKey="count" fill="#8b5cf6" />
              </BarChart>
            </ResponsiveContainer>
          </Card>
        </TabsContent>

        <TabsContent value="children" className="space-y-4">
          <div className="grid grid-cols-1 md:grid-cols-2 gap-4">
            {children.map((child) => {
              const childMemories = memories.filter(
                (m) => m.childId === child.id,
              );
              const childMilestones = milestones.filter(
                (m) => m.childId === child.id,
              );

              return (
                <Card key={child.id} className="bg-white/5 border-white/10 p-6">
                  <div className="flex items-center gap-3 mb-4">
                    <div className="text-3xl p-2 rounded-lg bg-gradient-to-r from-violet-500 to-blue-500">
                      {child.name.substring(0, 1).toUpperCase()}
                    </div>
                    <div>
                      <h3 className="text-lg font-semibold">{child.name}</h3>
                      <p className="text-sm text-gray-400">Child profile</p>
                    </div>
                  </div>

                  <div className="space-y-3">
                    <div>
                      <div className="flex justify-between text-sm mb-1">
                        <span>Memories</span>
                        <span>{childMemories.length}</span>
                      </div>
                      <Progress
                        value={(childMemories.length / memories.length) * 100}
                        className="h-2"
                      />
                    </div>
                    <div>
                      <div className="flex justify-between text-sm mb-1">
                        <span>Milestones</span>
                        <span>{childMilestones.length}</span>
                      </div>
                      <Progress
                        value={
                          (childMilestones.length / milestones.length) * 100
                        }
                        className="h-2"
                      />
                    </div>
                    <div>
                      <div className="flex justify-between text-sm mb-1">
                        <span>Development Score</span>
                        <span>92%</span>
                      </div>
                      <Progress value={92} className="h-2" />
                    </div>
                  </div>
                </Card>
              );
            })}
          </div>
        </TabsContent>
      </Tabs>

      {/* AI Insights */}
      <Card className="bg-white/5 border-white/10 p-6">
        <h3 className="text-lg font-semibold mb-4 flex items-center gap-2">
          <Brain className="w-5 h-5 text-violet-400" />
          AI-Powered Insights
        </h3>
        <div className="space-y-3">
          <div className="p-3 bg-violet-500/10 border border-violet-500/20 rounded-lg">
            <p className="text-sm">
              <strong>Language Development:</strong> Emma shows a 40% increase
              in vocabulary usage this month. Peak learning times are between
              10-11 AM.
            </p>
          </div>
          <div className="p-3 bg-blue-500/10 border border-blue-500/20 rounded-lg">
            <p className="text-sm">
              <strong>Physical Milestones:</strong> Lucas is progressing well
              with gross motor skills. Consider documenting more balance and
              coordination activities.
            </p>
          </div>
          <div className="p-3 bg-green-500/10 border border-green-500/20 rounded-lg">
            <p className="text-sm">
              <strong>Social Interactions:</strong> Both children show positive
              social development. More playtime documentation could provide
              valuable insights.
            </p>
          </div>
        </div>
>>>>>>> d5c85c49
      </Card>
    </main>
  );
}<|MERGE_RESOLUTION|>--- conflicted
+++ resolved
@@ -1,8 +1,3 @@
-<<<<<<< HEAD
-import { redirect } from "next/navigation";
-import { createClient } from "@/utils/supabase/server";
-import { Card } from "@/components/ui/card";
-=======
 "use client";
 
 import { devError } from "@/lib/client-debug";
@@ -129,25 +124,62 @@
       color: "#f59e0b",
     },
   ];
->>>>>>> d5c85c49
-
-export const revalidate = 0; // Force dynamic rendering
-
-export default async function AnalyticsPage() {
-  const supabase = await createClient();
-  const { data: { user } } = await supabase.auth.getUser();
-  if (!user) redirect("/login");
-
-  // TODO(PR-2): Replace placeholder with real analytics widgets fed by SQL/Edge queries
+
+  const weeklyData = Array.from({ length: 7 }, (_, i) => {
+    const date = new Date();
+    date.setDate(date.getDate() - (6 - i));
+    const dayMemories = memories.filter((m) => {
+      const memDate = new Date(m.timestamp); // UI type has timestamp
+      return memDate.toDateString() === date.toDateString();
+    });
+    return {
+      day: date.toLocaleDateString("en", { weekday: "short" }),
+      memories: dayMemories.length,
+      milestones: milestones.filter((m) => {
+        const mDate = new Date(m.achievedAt);
+        return mDate.toDateString() === date.toDateString();
+      }).length,
+    };
+  });
+
+  const tagDistribution = [
+    {
+      tag: "Physical",
+      count: memories.filter((m) => m.tags.some((t) => t.label === "physical"))
+        .length,
+    },
+    {
+      tag: "Language",
+      count: memories.filter((m) => m.tags.some((t) => t.label === "language"))
+        .length,
+    },
+    {
+      tag: "Cognitive",
+      count: memories.filter((m) => m.tags.some((t) => t.label === "cognitive"))
+        .length,
+    },
+    {
+      tag: "Social",
+      count: memories.filter((m) => m.tags.some((t) => t.label === "social"))
+        .length,
+    },
+    {
+      tag: "Emotional",
+      count: memories.filter((m) => m.tags.some((t) => t.label === "emotional"))
+        .length,
+    },
+  ];
+
   return (
-    <main className="container mx-auto p-4">
-      <Card className="p-6 space-y-2">
-        <h1 className="text-2xl font-semibold">Analytics</h1>
-        <p className="text-muted-foreground">
-          Analytics features will be implemented in PR 2.
+    <div className="p-4 space-y-6">
+      {/* Header */}
+      <div>
+        <h1 className="text-3xl font-bold bg-gradient-to-r from-violet-400 to-blue-400 bg-clip-text text-transparent">
+          Analytics Dashboard
+        </h1>
+        <p className="text-gray-400 mt-1">
+          Deep insights into your family{`'`}s development
         </p>
-<<<<<<< HEAD
-=======
       </div>
 
       {/* Summary Cards - Using actual analytics data with fallbacks */}
@@ -382,8 +414,7 @@
             </p>
           </div>
         </div>
->>>>>>> d5c85c49
       </Card>
-    </main>
+    </div>
   );
 }
/**
 * Dashboard Layout
 * 
<<<<<<< HEAD
 * Wraps all dashboard routes with authentication AND subscription protection.
 * Uses server-side initial check + client-side auth provider for:
 * - Session verification without middleware
 * - Subscription status verification
 * - Automatic redirect to login if not authenticated
 * - Automatic redirect to billing if not subscribed
=======
 * Wraps all dashboard routes with authentication protection.
 * Uses server-side initial check + client-side auth provider for:
 * - Session verification without middleware
 * - Automatic redirect to login if not authenticated
>>>>>>> 99b2ab67
 * - Real-time session monitoring
 */

import { redirect } from 'next/navigation';
<<<<<<< HEAD
import { protectRoute } from '@/lib/server/subscription';
import { AuthError, ForbiddenError } from '@/lib/server/errors';
=======
import { createClient } from '@/utils/supabase/server';
>>>>>>> 99b2ab67
import { AppShell } from '@/components/layout/AppShell';
import { DashboardAuthProvider } from '@/components/auth/DashboardAuthProviderV2';

// Force Node.js runtime to avoid Edge + Supabase issues
export const runtime = 'nodejs';
// Force dynamic rendering to avoid caching issues with auth
export const dynamic = 'force-dynamic';
<<<<<<< HEAD
// Prevent caching of subscription state
export const revalidate = 0;
=======
>>>>>>> 99b2ab67

export default async function DashboardLayout({
  children,
}: {
  children: React.ReactNode;
}) {
<<<<<<< HEAD
  // Gate: not authenticated -> /login; no active subscription -> /billing
  try {
    // protectRoute() checks:
    // 1. User is authenticated (has valid session)
    // 2. User has active subscription (not expired)
    // 3. User has required tier (defaults to basic/premium)
    await protectRoute(); // Throws if requirements not met
  } catch (err: unknown) {
    // Use instanceof for type-safe error checking
    if (err instanceof AuthError) {
      return redirect('/login');
    }
    if (err instanceof ForbiddenError) {
      return redirect('/billing');
    }
    // Unknown error -> safe fallback to login
    console.error('[DASHBOARD_GATE] Unexpected error:', err);
    return redirect('/login');
  }

  // User has valid session AND active subscription
  // Render dashboard with client-side auth provider
=======
  // Server-side auth check for initial page load
  // This prevents unauthenticated users from even loading the page
  const supabase = await createClient();
  const { data: { session }, error } = await supabase.auth.getSession();

  // No session on server = redirect to login immediately
  if (!session || error) {
    redirect('/login');
  }

  // User has valid session, render dashboard with client-side auth provider
>>>>>>> 99b2ab67
  // The DashboardAuthProvider will:
  // - Monitor session changes
  // - Handle token refresh
  // - Redirect on sign out
  // - Provide user context to all dashboard pages
  return (
    <DashboardAuthProvider>
      <AppShell>{children}</AppShell>
    </DashboardAuthProvider>
  );
}<|MERGE_RESOLUTION|>--- conflicted
+++ resolved
@@ -1,29 +1,19 @@
 /**
  * Dashboard Layout
  * 
-<<<<<<< HEAD
  * Wraps all dashboard routes with authentication AND subscription protection.
  * Uses server-side initial check + client-side auth provider for:
  * - Session verification without middleware
  * - Subscription status verification
  * - Automatic redirect to login if not authenticated
  * - Automatic redirect to billing if not subscribed
-=======
- * Wraps all dashboard routes with authentication protection.
- * Uses server-side initial check + client-side auth provider for:
  * - Session verification without middleware
- * - Automatic redirect to login if not authenticated
->>>>>>> 99b2ab67
  * - Real-time session monitoring
  */
 
 import { redirect } from 'next/navigation';
-<<<<<<< HEAD
 import { protectRoute } from '@/lib/server/subscription';
 import { AuthError, ForbiddenError } from '@/lib/server/errors';
-=======
-import { createClient } from '@/utils/supabase/server';
->>>>>>> 99b2ab67
 import { AppShell } from '@/components/layout/AppShell';
 import { DashboardAuthProvider } from '@/components/auth/DashboardAuthProviderV2';
 
@@ -31,18 +21,14 @@
 export const runtime = 'nodejs';
 // Force dynamic rendering to avoid caching issues with auth
 export const dynamic = 'force-dynamic';
-<<<<<<< HEAD
 // Prevent caching of subscription state
 export const revalidate = 0;
-=======
->>>>>>> 99b2ab67
 
 export default async function DashboardLayout({
   children,
 }: {
   children: React.ReactNode;
 }) {
-<<<<<<< HEAD
   // Gate: not authenticated -> /login; no active subscription -> /billing
   try {
     // protectRoute() checks:
@@ -62,22 +48,8 @@
     console.error('[DASHBOARD_GATE] Unexpected error:', err);
     return redirect('/login');
   }
-
   // User has valid session AND active subscription
   // Render dashboard with client-side auth provider
-=======
-  // Server-side auth check for initial page load
-  // This prevents unauthenticated users from even loading the page
-  const supabase = await createClient();
-  const { data: { session }, error } = await supabase.auth.getSession();
-
-  // No session on server = redirect to login immediately
-  if (!session || error) {
-    redirect('/login');
-  }
-
-  // User has valid session, render dashboard with client-side auth provider
->>>>>>> 99b2ab67
   // The DashboardAuthProvider will:
   // - Monitor session changes
   // - Handle token refresh

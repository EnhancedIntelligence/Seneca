--- conflicted
+++ resolved
@@ -6,11 +6,7 @@
 
 import { NextRequest } from 'next/server';
 import { ok, err, readJson } from '@/lib/server/api';
-<<<<<<< HEAD
 import { requireUser, getUserFamilyIds, requireSubscription } from '@/lib/server/auth';
-=======
-import { requireUser, getUserFamilyIds } from '@/lib/server/auth';
->>>>>>> 99b2ab67
 import { ValidationError, ServerError } from '@/lib/server/errors';
 import { checkRateLimit } from '@/lib/server/middleware/rate-limit';
 import { createClient } from '@/utils/supabase/server';
@@ -97,16 +93,10 @@
       throw new ServerError('Failed to fetch families');
     }
     
-<<<<<<< HEAD
     // Step 2: Get unique family IDs and fetch details (filter out nulls)
     const familyIds = [...new Set((memberships ?? [])
       .map(m => m.family_id)
       .filter((id): id is string => id !== null))];
-=======
-    // Step 2: Get unique family IDs and fetch details
-    const familyIds = [...new Set((memberships ?? []).map(m => m.family_id))];
->>>>>>> 99b2ab67
-    
     // Skip family fetch if no memberships
     if (familyIds.length === 0) {
       return ok({
@@ -132,15 +122,10 @@
     );
     
     // Step 4: Combine memberships with family data efficiently
-<<<<<<< HEAD
     const items = (memberships ?? [])
       .filter(membership => membership.family_id !== null)
       .map(membership => {
       const family = familyMap.get(membership.family_id!);
-=======
-    const items = (memberships ?? []).map(membership => {
-      const family = familyMap.get(membership.family_id);
->>>>>>> 99b2ab67
       if (!family) {
         // This shouldn't happen with RLS, but handle gracefully
         throw new ServerError(`Family ${membership.family_id} not found`);

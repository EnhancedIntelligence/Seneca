--- conflicted
+++ resolved
@@ -116,8 +116,7 @@
         console.error('Queue error (non-blocking):', queueError);
       }
     }
-<<<<<<< HEAD
-    
+
     return ok({
       id: memory.id,
       title: memory.title,
@@ -133,103 +132,7 @@
         ? 'Memory created (processing queue unavailable)'
         : 'Memory created (manual processing)',
     }, 201); // 201 Created for POST
-=======
 
-    // Return success response
-    return NextResponse.json({
-      success: true,
-      memory: {
-        id: memory.id,
-        title: memory.title,
-        content: memory.content,
-        category: memory.category,
-        tags: memory.tags,
-        processing_status: memory.processing_status,
-        created_at: memory.created_at
-      },
-      message: validatedData.auto_process 
-        ? 'Memory created and queued for AI processing'
-        : 'Memory created successfully'
-    }, { status: 201 })
-
-  } catch (error) {
-    console.error('Memory creation API error:', error)
-
-    // Handle validation errors
-    if (error instanceof z.ZodError) {
-      return NextResponse.json(
-        { 
-          error: 'Validation failed',
-          details: error.issues.map(err => ({
-            field: err.path.join('.'),
-            message: err.message
-          }))
-        },
-        { status: 400 }
-      )
-    }
-
-    // Handle other errors
-    return NextResponse.json(
-      { error: 'Internal server error' },
-      { status: 500 }
-    )
-  }
-}
-
-// GET endpoint for fetching memory creation metadata
-export async function GET(request: NextRequest) {
-  try {
-    const { searchParams } = new URL(request.url)
-    const familyId = searchParams.get('family_id')
-
-    if (!familyId) {
-      return NextResponse.json(
-        { error: 'family_id parameter required' },
-        { status: 400 }
-      )
-    }
-
-    const adminClient = createAdminClient()
-
-    // Get family children for the selector
-    const { data: children, error: childrenError } = await adminClient
-      .from('children')
-      .select('id, name, birth_date, gender, profile_image_url')
-      .eq('family_id', familyId)
-      .order('birth_date', { ascending: true })
-
-    if (childrenError) {
-      console.error('Error fetching children:', childrenError)
-      return NextResponse.json(
-        { error: 'Failed to fetch family data' },
-        { status: 500 }
-      )
-    }
-
-    // Get popular tags for suggestions (mock implementation)
-    const popularTags = [
-      'first-steps', 'bedtime-story', 'playground', 'art-time', 
-      'cooking-together', 'nature-walk', 'reading-time'
-    ]
-
-    return NextResponse.json({
-      children: children || [],
-      popularTags,
-      categories: [
-        { value: 'milestone', label: '🏆 Milestone' },
-        { value: 'daily_life', label: '🏠 Daily Life' },
-        { value: 'celebration', label: '🎉 Celebration' },
-        { value: 'learning', label: '📚 Learning' },
-        { value: 'social', label: '👥 Social' },
-        { value: 'creative', label: '🎨 Creative' },
-        { value: 'outdoor', label: '🌳 Outdoor' },
-        { value: 'family_time', label: '❤️ Family Time' },
-        { value: 'other', label: '📝 Other' }
-      ]
-    })
-
->>>>>>> 24227211
   } catch (error) {
     return err(error);
   }

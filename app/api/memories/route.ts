<<<<<<< HEAD
/* eslint-disable @typescript-eslint/naming-convention */
/**
 * Memories Collection Route Handler
 * Handles listing and creating memories with proper auth and rate limiting
 */

import { NextRequest } from 'next/server';
import { ok, err, readJson, paginatedResponse } from '@/lib/server/api';
import { requireUser, requireFamilyAccess } from '@/lib/server/auth';
import { ValidationError, ForbiddenError } from '@/lib/server/errors';
import { checkRateLimit } from '@/lib/server/middleware/rate-limit';
import { createAdminClient } from '@/lib/server-only/admin-client';
import { MemoryQueue } from '@/lib/queue';
import { validateRequestBody, memorySchema } from '@/lib/validation';
import { StatusCompat } from '@/lib/database-compatibility';
import type { Database } from '@/lib/types';
=======
import { NextRequest, NextResponse } from "next/server";
import { supabase } from "@/lib/supabase";
import { createAdminClient } from "@/lib/server-only/admin-client";
import { MemoryQueue } from "@/lib/queue";
import {
  validateRequestBody,
  memorySchema,
  MemoryInput,
} from "@/lib/validation";
import { StatusCompat } from "@/lib/database-compatibility";
import type { Database } from "@/lib/types";

export async function POST(request: NextRequest) {
  try {
    // Get authenticated user
    const authHeader = request.headers.get("Authorization");
    if (!authHeader?.startsWith("Bearer ")) {
      return NextResponse.json(
        { error: "Authentication required" },
        { status: 401 }
      );
    }

    const token = authHeader.substring(7);
    const {
      data: { user },
      error: authError,
    } = await supabase.auth.getUser(token);

    if (authError || !user) {
      return NextResponse.json(
        { error: "Invalid authentication token" },
        { status: 401 }
      );
    }

    // Validate request body
    const body = await request.json();
    const validation = validateRequestBody(memorySchema, body);

    if (!validation.success) {
      return NextResponse.json(
        { error: "Validation failed", details: validation.errors },
        { status: 400 }
      );
    }

    const { content, childId, familyId, location, category } = validation.data;

    // Verify user has access to this family
    const { data: membership, error: membershipError } = await supabase
      .from("family_memberships")
      .select("id")
      .eq("user_id", user.id)
      .eq("family_id", familyId)
      .single();

    if (membershipError || !membership) {
      return NextResponse.json(
        { error: "Access denied to this family" },
        { status: 403 }
      );
    }

    // Create memory entry
    const adminClient = createAdminClient();
    const { data: memory, error: createError } = await adminClient
      .from("memory_entries")
      .insert({
        content,
        child_id: childId,
        family_id: familyId,
        location,
        category,
        processing_status: StatusCompat.toNew("pending"),
        created_by: user.id,
      })
      .select()
      .single();

    if (createError) {
      console.error("Memory creation error:", createError);
      return NextResponse.json(
        { error: "Failed to create memory" },
        { status: 500 }
      );
    }

    // Add to processing queue
    try {
      const queue = new MemoryQueue();
      const jobId = await queue.addJob(memory.id, familyId);

      return NextResponse.json({
        success: true,
        memory: {
          id: memory.id,
          content: memory.content,
          processing_status: memory.processing_status,
          created_at: memory.created_at,
        },
        jobId,
        message: "Memory created and queued for processing",
      });
    } catch (queueError) {
      console.error("Queue error:", queueError);
      // Memory was created but couldn't be queued - still return success
      return NextResponse.json({
        success: true,
        memory: {
          id: memory.id,
          content: memory.content,
          processing_status: memory.processing_status,
          created_at: memory.created_at,
        },
        message: "Memory created (processing queue unavailable)",
      });
    }
  } catch (error) {
    console.error("Memory creation error:", error);
    return NextResponse.json(
      { error: "Internal server error" },
      { status: 500 }
    );
  }
}
>>>>>>> 24227211

/**
 * GET /api/memories
 * List memories with filtering and pagination
 */
export async function GET(request: NextRequest) {
  try {
<<<<<<< HEAD
    const user = await requireUser(request);
    
    const { searchParams } = new URL(request.url);
    const familyId = searchParams.get('family_id');
    const search = searchParams.get('search');
    const childId = searchParams.get('child_id');
    const category = searchParams.get('category');
    const processingStatus = searchParams.get('processing_status');
    const limitParam = parseInt(searchParams.get('limit') || '20', 10);
    const offset = parseInt(searchParams.get('offset') || '0', 10);
    
    // Validate required parameters
    if (!familyId) {
      throw new ValidationError('family_id parameter is required');
    }
    
    const limit = Number.isFinite(limitParam)
      ? Math.min(Math.max(limitParam, 1), 50)
      : 20;
    
    // Verify user has access to this family
    await requireFamilyAccess(user.id, familyId);
    
    const adminClient = createAdminClient();
    
=======
    const authHeader =
      request.headers.get("authorization") ||
      request.headers.get("Authorization");
    if (!authHeader?.startsWith("Bearer ")) {
      return NextResponse.json(
        { error: "Authentication required" },
        { status: 401 }
      );
    }
    const token = authHeader.substring(7);
    const {
      data: { user },
      error: authError,
    } = await supabase.auth.getUser(token);
    if (authError || !user) {
      return NextResponse.json(
        { error: "Invalid authentication token" },
        { status: 401 }
      );
    }

    const { searchParams } = new URL(request.url);
    const familyId = searchParams.get("family_id");
    const search = searchParams.get("search");
    const childId = searchParams.get("child_id");
    const category = searchParams.get("category");
    const processingStatus = searchParams.get("processing_status");
    const limitParam = parseInt(searchParams.get("limit") || "20", 10);
    const offset = parseInt(searchParams.get("offset") || "0", 10);

    // Validate required parameters
    if (!familyId) {
      return NextResponse.json(
        { error: "family_id parameter is required" },
        { status: 400 }
      );
    }

    const limit = Number.isFinite(limitParam)
      ? Math.min(Math.max(limitParam, 1), 50)
      : 20;

    const adminClient = createAdminClient();

    // Verify requesting user has access to this family
    const { data: membership, error: membershipError } = await adminClient
      .from("family_memberships")
      .select("user_id, family_id")
      .eq("family_id", familyId)
      .eq("user_id", user.id)
      .single();

    if (membershipError || !membership) {
      return NextResponse.json(
        { error: "Access denied: You are not a member of this family" },
        { status: 403 }
      );
    }

>>>>>>> 24227211
    // Build query for memories
    let query = adminClient
      .from("memory_entries")
      .select(
        `
        id,
        title,
        content,
        category,
        tags,
        memory_date,
        created_at,
        updated_at,
        processing_status,
        milestone_detected,
        milestone_type,
        milestone_confidence,
        classification_confidence,
        image_urls,
        video_urls,
        location_name,
        location_lat,
        location_lng,
        child_id,
        family_id,
        created_by,
        needs_review,
        error_message,
        app_context
<<<<<<< HEAD
      `)
      .eq('family_id', familyId)
      .order('created_at', { ascending: false });
    
=======
      `
      )
      .eq("family_id", familyId)
      .order("created_at", { ascending: false });

    // Soft-delete visibility: hide memories explicitly hidden by this user if noted in app_context
    // app_context example: { hidden_by: { '<userId>': '2025-08-14T...' } }
    // Supabase does not support JSON path inequality easily; we filter client-side after fetch if needed.

>>>>>>> 24227211
    // Apply filters
    if (search) {
      query = query.or(`title.ilike.%${search}%,content.ilike.%${search}%`);
    }

    if (childId) {
<<<<<<< HEAD
      query = query.eq('child_id', childId);
=======
      query = query.eq("child_id", childId);
>>>>>>> 24227211
    }

    if (category) {
<<<<<<< HEAD
      query = query.eq('category', category);
=======
      query = query.eq("category", category);
>>>>>>> 24227211
    }

    if (processingStatus) {
      query = query.eq(
<<<<<<< HEAD
        'processing_status',
        processingStatus as Database['public']['Enums']['processing_status_enum']
=======
        "processing_status",
        processingStatus as Database["public"]["Enums"]["processing_status_enum"]
>>>>>>> 24227211
      );
    }

    // Apply pagination
    if (limit > 0) {
      query = query.limit(limit);
    }

    if (offset > 0) {
      query = query.range(offset, offset + limit - 1);
    }
<<<<<<< HEAD
    
    const { data: memories, error: memoriesError } = await query;
    
    if (memoriesError) {
      console.error('Error fetching memories:', memoriesError);
      throw new Error('Failed to fetch memories');
    }
    
=======

    const { data: memories, error: memoriesError } = await query;

    if (memoriesError) {
      console.error("Error fetching memories:", memoriesError);
      return NextResponse.json(
        { error: "Failed to fetch memories" },
        { status: 500 }
      );
    }

>>>>>>> 24227211
    // Filter out items the current user has soft-deleted (hidden)
    const visibleMemories = (memories || []).filter((m: any) => {
      const ctx = m.app_context as Record<string, any> | null;
      const hiddenBy = ctx?.hidden_by;
<<<<<<< HEAD
      return !(hiddenBy && typeof hiddenBy === 'object' && hiddenBy[user.id]);
    });
    
    // Get total count for pagination (excluding hidden is approximated)
    const { count: totalCount } = await adminClient
      .from('memory_entries')
      .select('id', { count: 'exact' })
      .eq('family_id', familyId);
    
    return paginatedResponse(
      visibleMemories,
      totalCount || 0,
      limit,
      offset
    );
  } catch (error) {
    return err(error);
  }
}

/**
 * POST /api/memories
 * Create a new memory with optional AI processing
 */
export async function POST(request: NextRequest) {
  try {
    const user = await requireUser(request);
    
    // Rate limit memory creation
    await checkRateLimit(`${user.id}:memory-create`);
    
    // Validate request body
    const body = await readJson(request);
    const validation = validateRequestBody(memorySchema, body);
    
    if (!validation.success) {
      throw new ValidationError('Validation failed', validation.errors);
    }
    
    const { content, childId, familyId, location, category } = validation.data;
    
    // Verify user has access to this family
    await requireFamilyAccess(user.id, familyId);
    
    // Create memory entry
    const adminClient = createAdminClient();
    const { data: memory, error: createError } = await adminClient
      .from('memory_entries')
      .insert({
        content,
        child_id: childId,
        family_id: familyId,
        location,
        category,
        processing_status: StatusCompat.toNew('pending'),
        created_by: user.id,
      })
      .select()
      .single();
    
    if (createError) {
      console.error('Memory creation error:', createError);
      throw new Error('Failed to create memory');
    }
    
    // Add to processing queue (optional, non-blocking)
    let jobId: string | undefined;
    try {
      const queue = new MemoryQueue();
      jobId = await queue.addJob(memory.id, familyId);
    } catch (queueError) {
      // Log but don't fail the request if queue is unavailable
      console.error('Queue error (non-blocking):', queueError);
    }
    
    return ok({
      id: memory.id,
      content: memory.content,
      processing_status: memory.processing_status,
      created_at: memory.created_at,
      jobId,
      message: jobId 
        ? 'Memory created and queued for processing'
        : 'Memory created (processing queue unavailable)',
    }, 201); // 201 Created for POST
  } catch (error) {
    return err(error);
=======
      return !(hiddenBy && typeof hiddenBy === "object" && hiddenBy[user.id]);
    });

    // Get total count for pagination (excluding hidden is approximated)
    const { count: totalCount } = await adminClient
      .from("memory_entries")
      .select("id", { count: "exact" })
      .eq("family_id", familyId);

    return NextResponse.json({
      memories: visibleMemories,
      total: totalCount || 0,
      limit,
      offset,
      hasMore: visibleMemories ? visibleMemories.length === limit : false,
    });
  } catch (error) {
    console.error("Memories API error:", error);

    return NextResponse.json(
      { error: "Internal server error" },
      { status: 500 }
    );
>>>>>>> 24227211
  }
}<|MERGE_RESOLUTION|>--- conflicted
+++ resolved
@@ -1,4 +1,3 @@
-<<<<<<< HEAD
 /* eslint-disable @typescript-eslint/naming-convention */
 /**
  * Memories Collection Route Handler
@@ -15,134 +14,7 @@
 import { validateRequestBody, memorySchema } from '@/lib/validation';
 import { StatusCompat } from '@/lib/database-compatibility';
 import type { Database } from '@/lib/types';
-=======
-import { NextRequest, NextResponse } from "next/server";
-import { supabase } from "@/lib/supabase";
-import { createAdminClient } from "@/lib/server-only/admin-client";
-import { MemoryQueue } from "@/lib/queue";
-import {
-  validateRequestBody,
-  memorySchema,
-  MemoryInput,
-} from "@/lib/validation";
-import { StatusCompat } from "@/lib/database-compatibility";
-import type { Database } from "@/lib/types";
-
-export async function POST(request: NextRequest) {
-  try {
-    // Get authenticated user
-    const authHeader = request.headers.get("Authorization");
-    if (!authHeader?.startsWith("Bearer ")) {
-      return NextResponse.json(
-        { error: "Authentication required" },
-        { status: 401 }
-      );
-    }
-
-    const token = authHeader.substring(7);
-    const {
-      data: { user },
-      error: authError,
-    } = await supabase.auth.getUser(token);
-
-    if (authError || !user) {
-      return NextResponse.json(
-        { error: "Invalid authentication token" },
-        { status: 401 }
-      );
-    }
-
-    // Validate request body
-    const body = await request.json();
-    const validation = validateRequestBody(memorySchema, body);
-
-    if (!validation.success) {
-      return NextResponse.json(
-        { error: "Validation failed", details: validation.errors },
-        { status: 400 }
-      );
-    }
-
-    const { content, childId, familyId, location, category } = validation.data;
-
-    // Verify user has access to this family
-    const { data: membership, error: membershipError } = await supabase
-      .from("family_memberships")
-      .select("id")
-      .eq("user_id", user.id)
-      .eq("family_id", familyId)
-      .single();
-
-    if (membershipError || !membership) {
-      return NextResponse.json(
-        { error: "Access denied to this family" },
-        { status: 403 }
-      );
-    }
-
-    // Create memory entry
-    const adminClient = createAdminClient();
-    const { data: memory, error: createError } = await adminClient
-      .from("memory_entries")
-      .insert({
-        content,
-        child_id: childId,
-        family_id: familyId,
-        location,
-        category,
-        processing_status: StatusCompat.toNew("pending"),
-        created_by: user.id,
-      })
-      .select()
-      .single();
-
-    if (createError) {
-      console.error("Memory creation error:", createError);
-      return NextResponse.json(
-        { error: "Failed to create memory" },
-        { status: 500 }
-      );
-    }
-
-    // Add to processing queue
-    try {
-      const queue = new MemoryQueue();
-      const jobId = await queue.addJob(memory.id, familyId);
-
-      return NextResponse.json({
-        success: true,
-        memory: {
-          id: memory.id,
-          content: memory.content,
-          processing_status: memory.processing_status,
-          created_at: memory.created_at,
-        },
-        jobId,
-        message: "Memory created and queued for processing",
-      });
-    } catch (queueError) {
-      console.error("Queue error:", queueError);
-      // Memory was created but couldn't be queued - still return success
-      return NextResponse.json({
-        success: true,
-        memory: {
-          id: memory.id,
-          content: memory.content,
-          processing_status: memory.processing_status,
-          created_at: memory.created_at,
-        },
-        message: "Memory created (processing queue unavailable)",
-      });
-    }
-  } catch (error) {
-    console.error("Memory creation error:", error);
-    return NextResponse.json(
-      { error: "Internal server error" },
-      { status: 500 }
-    );
-  }
-}
->>>>>>> 24227211
+
 
 /**
  * GET /api/memories
@@ -150,7 +22,6 @@
  */
 export async function GET(request: NextRequest) {
   try {
-<<<<<<< HEAD
     const user = await requireUser(request);
     
     const { searchParams } = new URL(request.url);
@@ -176,67 +47,7 @@
     
     const adminClient = createAdminClient();
     
-=======
-    const authHeader =
-      request.headers.get("authorization") ||
-      request.headers.get("Authorization");
-    if (!authHeader?.startsWith("Bearer ")) {
-      return NextResponse.json(
-        { error: "Authentication required" },
-        { status: 401 }
-      );
-    }
-    const token = authHeader.substring(7);
-    const {
-      data: { user },
-      error: authError,
-    } = await supabase.auth.getUser(token);
-    if (authError || !user) {
-      return NextResponse.json(
-        { error: "Invalid authentication token" },
-        { status: 401 }
-      );
-    }
-
-    const { searchParams } = new URL(request.url);
-    const familyId = searchParams.get("family_id");
-    const search = searchParams.get("search");
-    const childId = searchParams.get("child_id");
-    const category = searchParams.get("category");
-    const processingStatus = searchParams.get("processing_status");
-    const limitParam = parseInt(searchParams.get("limit") || "20", 10);
-    const offset = parseInt(searchParams.get("offset") || "0", 10);
-
-    // Validate required parameters
-    if (!familyId) {
-      return NextResponse.json(
-        { error: "family_id parameter is required" },
-        { status: 400 }
-      );
-    }
-
-    const limit = Number.isFinite(limitParam)
-      ? Math.min(Math.max(limitParam, 1), 50)
-      : 20;
-
-    const adminClient = createAdminClient();
-
-    // Verify requesting user has access to this family
-    const { data: membership, error: membershipError } = await adminClient
-      .from("family_memberships")
-      .select("user_id, family_id")
-      .eq("family_id", familyId)
-      .eq("user_id", user.id)
-      .single();
-
-    if (membershipError || !membership) {
-      return NextResponse.json(
-        { error: "Access denied: You are not a member of this family" },
-        { status: 403 }
-      );
-    }
-
->>>>>>> 24227211
+
     // Build query for memories
     let query = adminClient
       .from("memory_entries")
@@ -266,52 +77,31 @@
         needs_review,
         error_message,
         app_context
-<<<<<<< HEAD
       `)
       .eq('family_id', familyId)
       .order('created_at', { ascending: false });
     
-=======
-      `
-      )
-      .eq("family_id", familyId)
-      .order("created_at", { ascending: false });
-
-    // Soft-delete visibility: hide memories explicitly hidden by this user if noted in app_context
-    // app_context example: { hidden_by: { '<userId>': '2025-08-14T...' } }
-    // Supabase does not support JSON path inequality easily; we filter client-side after fetch if needed.
-
->>>>>>> 24227211
+
     // Apply filters
     if (search) {
       query = query.or(`title.ilike.%${search}%,content.ilike.%${search}%`);
     }
 
     if (childId) {
-<<<<<<< HEAD
       query = query.eq('child_id', childId);
-=======
-      query = query.eq("child_id", childId);
->>>>>>> 24227211
+
     }
 
     if (category) {
-<<<<<<< HEAD
       query = query.eq('category', category);
-=======
-      query = query.eq("category", category);
->>>>>>> 24227211
+
     }
 
     if (processingStatus) {
       query = query.eq(
-<<<<<<< HEAD
         'processing_status',
         processingStatus as Database['public']['Enums']['processing_status_enum']
-=======
-        "processing_status",
-        processingStatus as Database["public"]["Enums"]["processing_status_enum"]
->>>>>>> 24227211
+
       );
     }
 
@@ -323,7 +113,6 @@
     if (offset > 0) {
       query = query.range(offset, offset + limit - 1);
     }
-<<<<<<< HEAD
     
     const { data: memories, error: memoriesError } = await query;
     
@@ -332,24 +121,11 @@
       throw new Error('Failed to fetch memories');
     }
     
-=======
-
-    const { data: memories, error: memoriesError } = await query;
-
-    if (memoriesError) {
-      console.error("Error fetching memories:", memoriesError);
-      return NextResponse.json(
-        { error: "Failed to fetch memories" },
-        { status: 500 }
-      );
-    }
-
->>>>>>> 24227211
+
     // Filter out items the current user has soft-deleted (hidden)
     const visibleMemories = (memories || []).filter((m: any) => {
       const ctx = m.app_context as Record<string, any> | null;
       const hiddenBy = ctx?.hidden_by;
-<<<<<<< HEAD
       return !(hiddenBy && typeof hiddenBy === 'object' && hiddenBy[user.id]);
     });
     
@@ -437,30 +213,6 @@
     }, 201); // 201 Created for POST
   } catch (error) {
     return err(error);
-=======
-      return !(hiddenBy && typeof hiddenBy === "object" && hiddenBy[user.id]);
-    });
-
-    // Get total count for pagination (excluding hidden is approximated)
-    const { count: totalCount } = await adminClient
-      .from("memory_entries")
-      .select("id", { count: "exact" })
-      .eq("family_id", familyId);
-
-    return NextResponse.json({
-      memories: visibleMemories,
-      total: totalCount || 0,
-      limit,
-      offset,
-      hasMore: visibleMemories ? visibleMemories.length === limit : false,
-    });
-  } catch (error) {
-    console.error("Memories API error:", error);
-
-    return NextResponse.json(
-      { error: "Internal server error" },
-      { status: 500 }
-    );
->>>>>>> 24227211
+
   }
 }
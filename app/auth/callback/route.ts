import { NextResponse, type NextRequest } from "next/server";
import { createClient } from "@/utils/supabase/server";
<<<<<<< HEAD
import type { SupabaseClient, User } from "@supabase/supabase-js";
import type { Database } from "@/lib/database.generated";
=======
import { createLogger } from "@/lib/logger";
import type { SupabaseClient, User } from "@supabase/supabase-js";
import type { Database } from "@/lib/database.generated";

const log = createLogger({ where: "auth.callback" });
>>>>>>> 8804baa6

export const runtime = "nodejs";
export const dynamic = "force-dynamic";

// Accept the common variants across Supabase versions
// Note: Some providers send "email", others send "magiclink" - both are allowed
const AllowedTypes = [
  "email", // magic link often arrives as "email"
  "magiclink", // alternative magic link type
  "signup",
  "recovery",
  "email_change",
] as const;
const allowed = new Set<string>(AllowedTypes);

/** Only allow same-origin relative paths and prevent redirect loops/odd UX. */
function sanitizeNext(nextParam: string | null | undefined): string {
  const SAFE = "/overview";
  if (!nextParam) return SAFE;

  // Trim & cap length
  const raw = nextParam.trim();
  if (raw.length === 0 || raw.length > 2048) return SAFE;

  try {
    // Only allow same-origin relative paths
    const u = new URL(raw, "http://local");
    if (u.origin !== "http://local") return SAFE;
    if (!u.pathname.startsWith("/")) return SAFE;

    // Block problematic prefixes (loops/internal)
    const blockedPrefixes = [
      "/onboarding",
      "/auth",
      "/login",
      "/logout",
      "/api",
      "/_next",
      "/static",
      "/images",
    ];
<<<<<<< HEAD
    if (blockedPrefixes.some(p => u.pathname === p || u.pathname.startsWith(p + "/"))) {
      return SAFE;
    }

    // Normalize trailing slashes  
=======
    if (
      blockedPrefixes.some(
        (p) => u.pathname === p || u.pathname.startsWith(p + "/"),
      )
    ) {
      return SAFE;
    }

    // Normalize trailing slashes
>>>>>>> 8804baa6
    const path = u.pathname.replace(/\/+$/, "") || SAFE;
    return path + (u.search || "") + (u.hash || "");
  } catch {
    return SAFE;
  }
}

/**
 * Compatibility wrapper for verifyOtp to handle SDK type variations
 * @param auth - Supabase auth client
 * @param params - OTP verification parameters
 */
function verifyOtpCompat(
  auth: SupabaseClient["auth"],
  params: { token_hash: string; type: string },
) {
  // @ts-expect-error — supabase-js@2.53.0 may not include "email" in the union;
  // runtime accepts it for magic links. Remove when SDK updates.
  return auth.verifyOtp(params);
}

/**
 * Handle post-authentication redirect with onboarding check
 * @param supabase - Authenticated Supabase client
 * @param userId - Authenticated user ID
 * @param url - Request URL for origin
 * @param nextParam - Requested redirect path (will be sanitized)
 * @param userEmail - User email for member ensure
 * @param userMetadata - User metadata for full name extraction
 */
async function redirectAfterAuth(
  supabase: SupabaseClient<Database>,
  userId: string,
  url: URL,
  nextParam: string | null,
  userEmail?: string | null,
<<<<<<< HEAD
  userMetadata?: User['user_metadata']
): Promise<NextResponse> {
  // First, ensure member record exists (safety net for trigger failures)
  try {
    const fullName = 
      userMetadata?.full_name ??
      userMetadata?.display_name ??
      (userEmail ? userEmail.split('@')[0] : null) ??
      `user_${userId.slice(0, 8)}`;

    await supabase.rpc('ensure_member', {
      p_id: userId,
      p_email: userEmail || undefined,
      p_full_name: fullName || undefined
    });
  } catch (err) {
    /* eslint-disable-next-line no-console -- non-PII RPC warning */
    console.warn('[AUTH_CALLBACK] ensure_member RPC failed:', err);
=======
  userMetadata?: User["user_metadata"],
): Promise<NextResponse> {
  // First, ensure member record exists (safety net for trigger failures)
  try {
    const fullName =
      userMetadata?.full_name ??
      userMetadata?.display_name ??
      (userEmail ? userEmail.split("@")[0] : null) ??
      `user_${userId.slice(0, 8)}`;

    await supabase.rpc("ensure_member", {
      p_id: userId,
      p_email: userEmail || undefined,
      p_full_name: fullName || undefined,
    });
  } catch (err) {
    log.warn("ensure_member RPC failed", {
      op: "ensureMember",
      errorName: err instanceof Error ? err.name : "UnknownError",
      errorMessage: err instanceof Error ? err.message : String(err),
      stackTop: err instanceof Error ? err.stack?.split("\n")[0] : undefined,
    });
>>>>>>> 8804baa6
    // Continue anyway - the member might already exist
  }

  const onboardingEnabled = process.env.SENECA_ONBOARDING_V1 === "true";

  // Always sanitize next; safe default already set to "/overview"
  const safeNext = sanitizeNext(nextParam);

  // If feature is disabled, behave exactly like pre-onboarding
  if (!onboardingEnabled) {
    return NextResponse.redirect(new URL(safeNext, url.origin));
  }

  // Onboarding enabled → gate by completion
  const { data: member, error } = await supabase
<<<<<<< HEAD
    .from('members')
    .select('onboarding_completed_at')
    .eq('id', userId)
    .maybeSingle();

  /* eslint-disable-next-line no-console -- non-PII fetch warning */
  if (error) console.warn('[AUTH_CALLBACK] Member fetch error:', error?.code ?? error?.message);

  const done = !!member?.onboarding_completed_at;
  const redirectTo = done ? safeNext : '/onboarding';
=======
    .from("members")
    .select("onboarding_completed_at")
    .eq("id", userId)
    .maybeSingle();

  if (error) {
    log.warn("Member fetch error", {
      op: "fetchMember",
      errorCode: error?.code,
      errorMessage: error?.message,
    });
  }

  const done = !!member?.onboarding_completed_at;
  const redirectTo = done ? safeNext : "/onboarding";
>>>>>>> 8804baa6
  return NextResponse.redirect(new URL(redirectTo, url.origin));
}

/**
 * Unified Auth Callback Route
 * - OAuth: /auth/callback?code=XXX&next=/dashboard
 * - Magic: /auth/callback?token_hash=XXX&type=email&next=/dashboard
 */
export async function GET(req: NextRequest) {
  const url = new URL(req.url);

  // Decode next parameter for later use
  const nextParam = url.searchParams.get("next");
  const decodedNext = (() => {
    try {
      return nextParam ? decodeURIComponent(nextParam) : null;
    } catch {
      return null;
    }
  })();

  const code = url.searchParams.get("code");
  const tokenHash = url.searchParams.get("token_hash");
  const type = url.searchParams.get("type");
  const error = url.searchParams.get("error");
  const errorDescription = url.searchParams.get("error_description");

  // Provider error (e.g., user denied OAuth)
  if (error && !code && !tokenHash) {
    return NextResponse.redirect(
      new URL(
        `/login?error=${encodeURIComponent(errorDescription || error)}`,
        url.origin,
      ),
    );
  }

  const supabase = await createClient();

  // OAuth flow
  if (code) {
    try {
      const { error: exchangeError } =
        await supabase.auth.exchangeCodeForSession(code);
      if (exchangeError) {
        return NextResponse.redirect(
          new URL(
            `/login?error=${encodeURIComponent(exchangeError.message ?? "Authentication failed")}`,
            url.origin,
          ),
        );
      }

      // Verify session was created
      const {
        data: { session },
      } = await supabase.auth.getSession();
      if (!session) {
        return NextResponse.redirect(
          new URL("/login?error=Session%20creation%20failed", url.origin),
        );
      }
<<<<<<< HEAD
      
      // Handle post-auth redirect with onboarding check
      return redirectAfterAuth(
        supabase, 
        session.user.id, 
        url, 
        decodedNext,
        session.user.email ?? null,
        session.user.user_metadata ?? {}
=======

      // Handle post-auth redirect with onboarding check
      return redirectAfterAuth(
        supabase,
        session.user.id,
        url,
        decodedNext,
        session.user.email ?? null,
        session.user.user_metadata ?? {},
>>>>>>> 8804baa6
      );
    } catch {
      return NextResponse.redirect(
        new URL("/login?error=Authentication%20failed", url.origin),
      );
    }
  }

  // Magic link / OTP flow (accepts both "email" and "magiclink")
  if (tokenHash && type && allowed.has(type)) {
    try {
      // Use computed key to avoid ESLint naming-convention warning
      const otpParams = { ["token_hash"]: tokenHash, type };
      const { error: otpError } = await verifyOtpCompat(
        supabase.auth,
        otpParams,
      );
      if (otpError) {
        const msg = /rate|seconds/i.test(otpError.message ?? "")
          ? "Too%20many%20attempts.%20Please%20wait%2030%20seconds"
          : encodeURIComponent(otpError.message ?? "Verification failed");
        return NextResponse.redirect(
          new URL(`/login?error=${msg}`, url.origin),
        );
      }

      // Verify session was created
      const {
        data: { session },
      } = await supabase.auth.getSession();
      if (!session) {
        return NextResponse.redirect(
          new URL("/login?error=Session%20creation%20failed", url.origin),
        );
      }
<<<<<<< HEAD
      
      // Handle post-auth redirect with onboarding check
      return redirectAfterAuth(
        supabase, 
        session.user.id, 
        url, 
        decodedNext,
        session.user.email ?? null,
        session.user.user_metadata ?? {}
=======

      // Handle post-auth redirect with onboarding check
      return redirectAfterAuth(
        supabase,
        session.user.id,
        url,
        decodedNext,
        session.user.email ?? null,
        session.user.user_metadata ?? {},
>>>>>>> 8804baa6
      );
    } catch (err) {
      log.error(err, { op: "verifyOtp" });
      return NextResponse.redirect(
        new URL("/login?error=Verification%20failed", url.origin),
      );
    }
  }

  // No valid auth parameters
  return NextResponse.redirect(
    new URL("/login?error=Invalid%20authentication%20link", url.origin),
  );
}<|MERGE_RESOLUTION|>--- conflicted
+++ resolved
@@ -1,15 +1,8 @@
 import { NextResponse, type NextRequest } from "next/server";
 import { createClient } from "@/utils/supabase/server";
-<<<<<<< HEAD
 import type { SupabaseClient, User } from "@supabase/supabase-js";
 import type { Database } from "@/lib/database.generated";
-=======
-import { createLogger } from "@/lib/logger";
-import type { SupabaseClient, User } from "@supabase/supabase-js";
-import type { Database } from "@/lib/database.generated";
-
-const log = createLogger({ where: "auth.callback" });
->>>>>>> 8804baa6
+
 
 export const runtime = "nodejs";
 export const dynamic = "force-dynamic";
@@ -51,23 +44,12 @@
       "/static",
       "/images",
     ];
-<<<<<<< HEAD
     if (blockedPrefixes.some(p => u.pathname === p || u.pathname.startsWith(p + "/"))) {
       return SAFE;
     }
 
     // Normalize trailing slashes  
-=======
-    if (
-      blockedPrefixes.some(
-        (p) => u.pathname === p || u.pathname.startsWith(p + "/"),
-      )
-    ) {
-      return SAFE;
-    }
-
-    // Normalize trailing slashes
->>>>>>> 8804baa6
+
     const path = u.pathname.replace(/\/+$/, "") || SAFE;
     return path + (u.search || "") + (u.hash || "");
   } catch {
@@ -104,7 +86,6 @@
   url: URL,
   nextParam: string | null,
   userEmail?: string | null,
-<<<<<<< HEAD
   userMetadata?: User['user_metadata']
 ): Promise<NextResponse> {
   // First, ensure member record exists (safety net for trigger failures)
@@ -123,30 +104,7 @@
   } catch (err) {
     /* eslint-disable-next-line no-console -- non-PII RPC warning */
     console.warn('[AUTH_CALLBACK] ensure_member RPC failed:', err);
-=======
-  userMetadata?: User["user_metadata"],
-): Promise<NextResponse> {
-  // First, ensure member record exists (safety net for trigger failures)
-  try {
-    const fullName =
-      userMetadata?.full_name ??
-      userMetadata?.display_name ??
-      (userEmail ? userEmail.split("@")[0] : null) ??
-      `user_${userId.slice(0, 8)}`;
-
-    await supabase.rpc("ensure_member", {
-      p_id: userId,
-      p_email: userEmail || undefined,
-      p_full_name: fullName || undefined,
-    });
-  } catch (err) {
-    log.warn("ensure_member RPC failed", {
-      op: "ensureMember",
-      errorName: err instanceof Error ? err.name : "UnknownError",
-      errorMessage: err instanceof Error ? err.message : String(err),
-      stackTop: err instanceof Error ? err.stack?.split("\n")[0] : undefined,
-    });
->>>>>>> 8804baa6
+
     // Continue anyway - the member might already exist
   }
 
@@ -162,7 +120,6 @@
 
   // Onboarding enabled → gate by completion
   const { data: member, error } = await supabase
-<<<<<<< HEAD
     .from('members')
     .select('onboarding_completed_at')
     .eq('id', userId)
@@ -173,23 +130,7 @@
 
   const done = !!member?.onboarding_completed_at;
   const redirectTo = done ? safeNext : '/onboarding';
-=======
-    .from("members")
-    .select("onboarding_completed_at")
-    .eq("id", userId)
-    .maybeSingle();
-
-  if (error) {
-    log.warn("Member fetch error", {
-      op: "fetchMember",
-      errorCode: error?.code,
-      errorMessage: error?.message,
-    });
-  }
-
-  const done = !!member?.onboarding_completed_at;
-  const redirectTo = done ? safeNext : "/onboarding";
->>>>>>> 8804baa6
+
   return NextResponse.redirect(new URL(redirectTo, url.origin));
 }
 
@@ -252,7 +193,6 @@
           new URL("/login?error=Session%20creation%20failed", url.origin),
         );
       }
-<<<<<<< HEAD
       
       // Handle post-auth redirect with onboarding check
       return redirectAfterAuth(
@@ -262,17 +202,7 @@
         decodedNext,
         session.user.email ?? null,
         session.user.user_metadata ?? {}
-=======
-
-      // Handle post-auth redirect with onboarding check
-      return redirectAfterAuth(
-        supabase,
-        session.user.id,
-        url,
-        decodedNext,
-        session.user.email ?? null,
-        session.user.user_metadata ?? {},
->>>>>>> 8804baa6
+
       );
     } catch {
       return NextResponse.redirect(
@@ -308,7 +238,6 @@
           new URL("/login?error=Session%20creation%20failed", url.origin),
         );
       }
-<<<<<<< HEAD
       
       // Handle post-auth redirect with onboarding check
       return redirectAfterAuth(
@@ -318,17 +247,7 @@
         decodedNext,
         session.user.email ?? null,
         session.user.user_metadata ?? {}
-=======
-
-      // Handle post-auth redirect with onboarding check
-      return redirectAfterAuth(
-        supabase,
-        session.user.id,
-        url,
-        decodedNext,
-        session.user.email ?? null,
-        session.user.user_metadata ?? {},
->>>>>>> 8804baa6
+
       );
     } catch (err) {
       log.error(err, { op: "verifyOtp" });

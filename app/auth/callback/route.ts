--- conflicted
+++ resolved
@@ -2,10 +2,7 @@
 import { createClient } from "@/utils/supabase/server";
 import type { SupabaseClient, User } from "@supabase/supabase-js";
 import type { Database } from "@/lib/database.generated";
-<<<<<<< HEAD
-=======
-
->>>>>>> d5c85c49
+
 
 export const runtime = "nodejs";
 export const dynamic = "force-dynamic";
@@ -52,10 +49,7 @@
     }
 
     // Normalize trailing slashes  
-<<<<<<< HEAD
-=======
-
->>>>>>> d5c85c49
+
     const path = u.pathname.replace(/\/+$/, "") || SAFE;
     return path + (u.search || "") + (u.hash || "");
   } catch {
@@ -110,10 +104,7 @@
   } catch (err) {
     /* eslint-disable-next-line no-console -- non-PII RPC warning */
     console.warn('[AUTH_CALLBACK] ensure_member RPC failed:', err);
-<<<<<<< HEAD
-=======
-
->>>>>>> d5c85c49
+
     // Continue anyway - the member might already exist
   }
 
@@ -139,10 +130,7 @@
 
   const done = !!member?.onboarding_completed_at;
   const redirectTo = done ? safeNext : '/onboarding';
-<<<<<<< HEAD
-=======
-
->>>>>>> d5c85c49
+
   return NextResponse.redirect(new URL(redirectTo, url.origin));
 }
 
@@ -214,10 +202,7 @@
         decodedNext,
         session.user.email ?? null,
         session.user.user_metadata ?? {}
-<<<<<<< HEAD
-=======
-
->>>>>>> d5c85c49
+
       );
     } catch {
       return NextResponse.redirect(
@@ -262,10 +247,7 @@
         decodedNext,
         session.user.email ?? null,
         session.user.user_metadata ?? {}
-<<<<<<< HEAD
-=======
-
->>>>>>> d5c85c49
+
       );
     } catch (err) {
       log.error(err, { op: "verifyOtp" });
